module.exports = {
  preset: 'ts-jest',
  globals: {
    __DEV__: true,
    __TEST__: true,
    __VERSION__: require('./package.json').version,
    __BROWSER__: false,
    __GLOBAL__: false,
    __ESM_BUNDLER__: true,
    __ESM_BROWSER__: false,
    __NODE_JS__: true,
    __FEATURE_OPTIONS__: true,
    __FEATURE_SUSPENSE__: true
  },
  coverageDirectory: 'coverage',
  coverageReporters: ['html', 'lcov', 'text'],
  collectCoverageFrom: [
    'packages/*/src/**/*.ts',
    '!packages/runtime-test/src/utils/**',
    '!packages/template-explorer/**',
    '!packages/size-check/**',
    '!packages/runtime-core/src/profiling.ts'
  ],
  watchPathIgnorePatterns: ['/node_modules/', '/dist/', '/.git/'],
  moduleFileExtensions: ['ts', 'tsx', 'js', 'json'],
  moduleNameMapper: {
    '^@vue/(.*?)$': '<rootDir>/packages/$1/src',
    vue: '<rootDir>/packages/vue/src'
  },
  rootDir: __dirname,
<<<<<<< HEAD
  // 可以修改下面这里的匹配字符串, 在看源码时每次只调试你在看的部分的测试代码
  testMatch: ['<rootDir>/packages/**/__tests__/**/*spec.[jt]s?(x)']
=======
  testMatch: ['<rootDir>/packages/**/__tests__/**/*spec.[jt]s?(x)'],
  testPathIgnorePatterns: process.env.SKIP_E2E
    ? // ignore example tests on netlify builds since they don't contribute
      // to coverage and can cause netlify builds to fail
      ['/node_modules/', '/examples/__tests__']
    : ['/node_modules/']
>>>>>>> 75d6a1cc
}<|MERGE_RESOLUTION|>--- conflicted
+++ resolved
@@ -28,15 +28,11 @@
     vue: '<rootDir>/packages/vue/src'
   },
   rootDir: __dirname,
-<<<<<<< HEAD
   // 可以修改下面这里的匹配字符串, 在看源码时每次只调试你在看的部分的测试代码
-  testMatch: ['<rootDir>/packages/**/__tests__/**/*spec.[jt]s?(x)']
-=======
   testMatch: ['<rootDir>/packages/**/__tests__/**/*spec.[jt]s?(x)'],
   testPathIgnorePatterns: process.env.SKIP_E2E
     ? // ignore example tests on netlify builds since they don't contribute
       // to coverage and can cause netlify builds to fail
       ['/node_modules/', '/examples/__tests__']
     : ['/node_modules/']
->>>>>>> 75d6a1cc
 }