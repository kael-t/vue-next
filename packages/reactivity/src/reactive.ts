--- conflicted
+++ resolved
@@ -57,12 +57,8 @@
 export function reactive<T extends object>(target: T): UnwrapNestedRefs<T>
 export function reactive(target: object) {
   // if trying to observe a readonly proxy, return the readonly version.
-<<<<<<< HEAD
   // 如果对已经是readonly的响应式对象进行reactive, 直接返回readonly版本的对象
-  if (target && (target as Target).__v_isReadonly) {
-=======
   if (target && (target as Target)[ReactiveFlags.isReadonly]) {
->>>>>>> 6c8bfa10
     return target
   }
   // 创建reactive响应式对象
