--- conflicted
+++ resolved
@@ -71,18 +71,11 @@
 // shallowReadonlyGet:  isReadonly->true  shallow->true
 function createGetter(isReadonly = false, shallow = false) {
   return function get(target: object, key: string | symbol, receiver: object) {
-<<<<<<< HEAD
-    // 当前取值是否为__v_isReactive/__v_raw/__v_isReadonly
-    if (key === ReactiveFlags.isReactive) {
+    if (key === ReactiveFlags.IS_REACTIVE) {
       // __v_isReadonly为false的话则为响应式
       return !isReadonly
-    } else if (key === ReactiveFlags.isReadonly) {
+    } else if (key === ReactiveFlags.IS_READONLY) {
       // 返回__v_isReadonly的值
-=======
-    if (key === ReactiveFlags.IS_REACTIVE) {
-      return !isReadonly
-    } else if (key === ReactiveFlags.IS_READONLY) {
->>>>>>> 2787c34c
       return isReadonly
     } else if (
       key === ReactiveFlags.RAW &&
@@ -104,16 +97,12 @@
     // 其余直接去目标对象上的对应的值
     const res = Reflect.get(target, key, receiver)
 
-<<<<<<< HEAD
-    // 如果key是js内置的Symbols或者__proto__属性, 则取原生的, 也就是说vue不会收集builtInSymbols的依赖
-    if ((isSymbol(key) && builtInSymbols.has(key)) || key === '__proto__') {
-=======
+    // 如果key是js内置的Symbols或者__proto__或者__v_isRef属性, 则取原生的, 也就是说vue不会收集builtInSymbols的依赖
     if (
       isSymbol(key)
         ? builtInSymbols.has(key)
         : key === `__proto__` || key === `__v_isRef`
     ) {
->>>>>>> 2787c34c
       return res
     }
 
