import { reactive, readonly, toRaw, ReactiveFlags } from './reactive'
import { TrackOpTypes, TriggerOpTypes } from './operations'
import { track, trigger, ITERATE_KEY } from './effect'
import { isObject, hasOwn, isSymbol, hasChanged, isArray } from '@vue/shared'
import { isRef } from './ref'

const builtInSymbols = new Set(
  // 获取Symbol的原型链上, 类型为Symbol的属性
  // 最后出来的是
  // 0: Symbol(Symbol.asyncIterator)
  // 1: Symbol(Symbol.hasInstance)
  // 2: Symbol(Symbol.isConcatSpreadable)
  // 3: Symbol(Symbol.iterator)
  // 4: Symbol(Symbol.match)
  // 5: Symbol(Symbol.matchAll)
  // 6: Symbol(Symbol.replace)
  // 7: Symbol(Symbol.search)
  // 8: Symbol(Symbol.species)
  // 9: Symbol(Symbol.split)
  // 10: Symbol(Symbol.toPrimitive)
  // 11: Symbol(Symbol.toStringTag)
  // 12: Symbol(Symbol.unscopables
  Object.getOwnPropertyNames(Symbol)
    .map(key => (Symbol as any)[key])
    .filter(isSymbol)
)

<<<<<<< HEAD
/**
 * 创建getter
 * @param isReadonly 是否为只读
 */
function createGetter(isReadonly: boolean, unwrap: boolean = true) {
  return function get(target: object, key: string | symbol, receiver: object) {
    // Reflect处理完以后会返回内层的对象
    const res = Reflect.get(target, key, receiver)
    // 如果key的类型是symbol且key为内置的symbol, 则不做其他处理, 直接返回res
    if (isSymbol(key) && builtInSymbols.has(key)) {
      return res
    }
    // 判断是否为Ref对象, 是的话直接返回它的value值
    // Ref已经是一个响应式对象了, 不需要再proxy
    if (unwrap && isRef(res)) {
      return res.value
    } else {
      // 收集target的依赖, 跟踪target的变化, 一旦target发生变化, target的Deps就会知道
      track(target, OperationTypes.GET, key)
    }
    // 如果内层对象是对象类型就判断是否是readonly的, 是readonly的话做readonly处理, 否则做reactive处理(对内层对象做递归处理)
    // 不是对象就直接返回原值
=======
const get = /*#__PURE__*/ createGetter()
const shallowGet = /*#__PURE__*/ createGetter(false, true)
const readonlyGet = /*#__PURE__*/ createGetter(true)
const shallowReadonlyGet = /*#__PURE__*/ createGetter(true, true)

const arrayInstrumentations: Record<string, Function> = {}
;['includes', 'indexOf', 'lastIndexOf'].forEach(key => {
  arrayInstrumentations[key] = function(...args: any[]): any {
    const arr = toRaw(this) as any
    for (let i = 0, l = (this as any).length; i < l; i++) {
      track(arr, TrackOpTypes.GET, i + '')
    }
    // we run the method using the original args first (which may be reactive)
    const res = arr[key](...args)
    if (res === -1 || res === false) {
      // if that didn't work, run it again using raw values.
      return arr[key](...args.map(toRaw))
    } else {
      return res
    }
  }
})

function createGetter(isReadonly = false, shallow = false) {
  return function get(target: object, key: string | symbol, receiver: object) {
    if (key === ReactiveFlags.isReactive) {
      return !isReadonly
    } else if (key === ReactiveFlags.isReadonly) {
      return isReadonly
    } else if (key === ReactiveFlags.raw) {
      return target
    }

    const targetIsArray = isArray(target)
    if (targetIsArray && hasOwn(arrayInstrumentations, key)) {
      return Reflect.get(arrayInstrumentations, key, receiver)
    }
    const res = Reflect.get(target, key, receiver)

    if (isSymbol(key) && builtInSymbols.has(key) || key === '__proto__') {
      return res
    }

    if (shallow) {
      !isReadonly && track(target, TrackOpTypes.GET, key)
      return res
    }

    if (isRef(res)) {
      if (targetIsArray) {
        !isReadonly && track(target, TrackOpTypes.GET, key)
        return res
      } else {
        // ref unwrapping, only for Objects, not for Arrays.
        return res.value
      }
    }

    !isReadonly && track(target, TrackOpTypes.GET, key)
>>>>>>> 75d6a1cc
    return isObject(res)
      ? isReadonly
        ? // need to lazy access readonly and reactive here to avoid
          // circular dependency
          readonly(res)
        : reactive(res)
      : res
  }
}

<<<<<<< HEAD
function set(
  target: object,
  key: string | symbol,
  value: unknown,
  receiver: object
): boolean {
  // 获取原值
  value = toRaw(value)
  // 缓存旧值
  const oldValue = (target as any)[key]
  // 如果旧值是Ref类型的且新值不是ref类型的, 就把新值赋值给旧值的value属性
  if (isRef(oldValue) && !isRef(value)) {
    oldValue.value = value
    return true
  }
  // 判断target是否已经有当前的key
  // 通过判断key是否存在来区分这次操作是新增还是修改
  const hadKey = hasOwn(target, key)
  const result = Reflect.set(target, key, value, receiver)
  // don't trigger if target is something up in the prototype chain of original
  if (target === toRaw(receiver)) {
    /* istanbul ignore else */
    if (__DEV__) {
      const extraInfo = { oldValue, newValue: value }
      if (!hadKey) {
        trigger(target, OperationTypes.ADD, key, extraInfo)
      } else if (hasChanged(value, oldValue)) {
        trigger(target, OperationTypes.SET, key, extraInfo)
=======
const set = /*#__PURE__*/ createSetter()
const shallowSet = /*#__PURE__*/ createSetter(true)

function createSetter(shallow = false) {
  return function set(
    target: object,
    key: string | symbol,
    value: unknown,
    receiver: object
  ): boolean {
    const oldValue = (target as any)[key]
    if (!shallow) {
      value = toRaw(value)
      if (!isArray(target) && isRef(oldValue) && !isRef(value)) {
        oldValue.value = value
        return true
>>>>>>> 75d6a1cc
      }
    } else {
      // in shallow mode, objects are set as-is regardless of reactive or not
    }

    const hadKey = hasOwn(target, key)
    const result = Reflect.set(target, key, value, receiver)
    // don't trigger if target is something up in the prototype chain of original
    if (target === toRaw(receiver)) {
      if (!hadKey) {
        trigger(target, TriggerOpTypes.ADD, key, value)
      } else if (hasChanged(value, oldValue)) {
        trigger(target, TriggerOpTypes.SET, key, value, oldValue)
      }
    }
    return result
  }
}

function deleteProperty(target: object, key: string | symbol): boolean {
  const hadKey = hasOwn(target, key)
  const oldValue = (target as any)[key]
  const result = Reflect.deleteProperty(target, key)
  if (result && hadKey) {
    trigger(target, TriggerOpTypes.DELETE, key, undefined, oldValue)
  }
  return result
}

function has(target: object, key: string | symbol): boolean {
  const result = Reflect.has(target, key)
  track(target, TrackOpTypes.HAS, key)
  return result
}

function ownKeys(target: object): (string | number | symbol)[] {
  track(target, TrackOpTypes.ITERATE, ITERATE_KEY)
  return Reflect.ownKeys(target)
}

export const mutableHandlers: ProxyHandler<object> = {
  get,
  set,
  deleteProperty,
  has,
  ownKeys
}

export const readonlyHandlers: ProxyHandler<object> = {
  get: readonlyGet,
  has,
  ownKeys,
  set(target, key) {
    if (__DEV__) {
      console.warn(
        `Set operation on key "${String(key)}" failed: target is readonly.`,
        target
      )
    }
    return true
  },
  deleteProperty(target, key) {
    if (__DEV__) {
      console.warn(
        `Delete operation on key "${String(key)}" failed: target is readonly.`,
        target
      )
    }
    return true
  }
}

export const shallowReactiveHandlers: ProxyHandler<object> = {
  ...mutableHandlers,
  get: shallowGet,
  set: shallowSet
}

// Props handlers are special in the sense that it should not unwrap top-level
// refs (in order to allow refs to be explicitly passed down), but should
// retain the reactivity of the normal readonly object.
export const shallowReadonlyHandlers: ProxyHandler<object> = {
  ...readonlyHandlers,
  get: shallowReadonlyGet
}<|MERGE_RESOLUTION|>--- conflicted
+++ resolved
@@ -25,30 +25,6 @@
     .filter(isSymbol)
 )
 
-<<<<<<< HEAD
-/**
- * 创建getter
- * @param isReadonly 是否为只读
- */
-function createGetter(isReadonly: boolean, unwrap: boolean = true) {
-  return function get(target: object, key: string | symbol, receiver: object) {
-    // Reflect处理完以后会返回内层的对象
-    const res = Reflect.get(target, key, receiver)
-    // 如果key的类型是symbol且key为内置的symbol, 则不做其他处理, 直接返回res
-    if (isSymbol(key) && builtInSymbols.has(key)) {
-      return res
-    }
-    // 判断是否为Ref对象, 是的话直接返回它的value值
-    // Ref已经是一个响应式对象了, 不需要再proxy
-    if (unwrap && isRef(res)) {
-      return res.value
-    } else {
-      // 收集target的依赖, 跟踪target的变化, 一旦target发生变化, target的Deps就会知道
-      track(target, OperationTypes.GET, key)
-    }
-    // 如果内层对象是对象类型就判断是否是readonly的, 是readonly的话做readonly处理, 否则做reactive处理(对内层对象做递归处理)
-    // 不是对象就直接返回原值
-=======
 const get = /*#__PURE__*/ createGetter()
 const shallowGet = /*#__PURE__*/ createGetter(false, true)
 const readonlyGet = /*#__PURE__*/ createGetter(true)
@@ -108,7 +84,6 @@
     }
 
     !isReadonly && track(target, TrackOpTypes.GET, key)
->>>>>>> 75d6a1cc
     return isObject(res)
       ? isReadonly
         ? // need to lazy access readonly and reactive here to avoid
@@ -119,36 +94,6 @@
   }
 }
 
-<<<<<<< HEAD
-function set(
-  target: object,
-  key: string | symbol,
-  value: unknown,
-  receiver: object
-): boolean {
-  // 获取原值
-  value = toRaw(value)
-  // 缓存旧值
-  const oldValue = (target as any)[key]
-  // 如果旧值是Ref类型的且新值不是ref类型的, 就把新值赋值给旧值的value属性
-  if (isRef(oldValue) && !isRef(value)) {
-    oldValue.value = value
-    return true
-  }
-  // 判断target是否已经有当前的key
-  // 通过判断key是否存在来区分这次操作是新增还是修改
-  const hadKey = hasOwn(target, key)
-  const result = Reflect.set(target, key, value, receiver)
-  // don't trigger if target is something up in the prototype chain of original
-  if (target === toRaw(receiver)) {
-    /* istanbul ignore else */
-    if (__DEV__) {
-      const extraInfo = { oldValue, newValue: value }
-      if (!hadKey) {
-        trigger(target, OperationTypes.ADD, key, extraInfo)
-      } else if (hasChanged(value, oldValue)) {
-        trigger(target, OperationTypes.SET, key, extraInfo)
-=======
 const set = /*#__PURE__*/ createSetter()
 const shallowSet = /*#__PURE__*/ createSetter(true)
 
@@ -165,7 +110,6 @@
       if (!isArray(target) && isRef(oldValue) && !isRef(value)) {
         oldValue.value = value
         return true
->>>>>>> 75d6a1cc
       }
     } else {
       // in shallow mode, objects are set as-is regardless of reactive or not
