--- conflicted
+++ resolved
@@ -75,10 +75,6 @@
     } else if (key === ReactiveFlags.isReadonly) {
       // 返回__v_isReadonly的值
       return isReadonly
-<<<<<<< HEAD
-    } else if (key === ReactiveFlags.raw) {
-      // 返回原值
-=======
     } else if (
       key === ReactiveFlags.raw &&
       receiver ===
@@ -86,7 +82,7 @@
           ? (target as any).__v_readonly
           : (target as any).__v_reactive)
     ) {
->>>>>>> 6c8bfa10
+      // 返回原值
       return target
     }
 
@@ -96,11 +92,7 @@
     if (targetIsArray && hasOwn(arrayInstrumentations, key)) {
       return Reflect.get(arrayInstrumentations, key, receiver)
     }
-<<<<<<< HEAD
     // 其余直接去目标对象上的对应的值
-=======
-
->>>>>>> 6c8bfa10
     const res = Reflect.get(target, key, receiver)
 
     // 如果key是js内置的Symbols或者__proto__属性, 则取原生的, 也就是说vue不会收集builtInSymbols的依赖
@@ -108,44 +100,19 @@
       return res
     }
 
-<<<<<<< HEAD
-    // 如果shallow为true, 对目标进行依赖收集(shallowGet)
-=======
     if (!isReadonly) {
       track(target, TrackOpTypes.GET, key)
     }
 
->>>>>>> 6c8bfa10
+    // 如果shallow为true, 对目标进行依赖收集(shallowGet)
     if (shallow) {
       return res
     }
 
     // 判断取到的值是否为Ref的
     if (isRef(res)) {
-<<<<<<< HEAD
-      if (targetIsArray) {
-        // 如果目标是数组且没有被设置为只读, 则对其进行依赖收集(get/shallowGet)
-        !isReadonly && track(target, TrackOpTypes.GET, key)
-        return res
-      } else {
-        // 直接将Ref解包
-        // ref unwrapping, only for Objects, not for Arrays.
-        return res.value
-      }
-    }
-
-    // 不是ref也不为只读的, 进行依赖收集(get/shallowGet)
-    !isReadonly && track(target, TrackOpTypes.GET, key)
-    // 结果是对象则根据isReadonly返回只读或响应式版本的结果, 否则返回原值
-    return isObject(res)
-      ? isReadonly
-        ? // need to lazy access readonly and reactive here to avoid
-          // circular dependency
-          readonly(res)
-        : reactive(res)
-      : res
-=======
       // ref unwrapping, only for Objects, not for Arrays.
+      // Ref在数组内的话返回Ref对象, 否则返回解包后的值
       return targetIsArray ? res : res.value
     }
 
@@ -157,7 +124,6 @@
     }
 
     return res
->>>>>>> 6c8bfa10
   }
 }
 
