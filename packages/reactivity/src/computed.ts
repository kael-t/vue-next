import { effect, ReactiveEffect, trigger, track } from './effect'
import { TriggerOpTypes, TrackOpTypes } from './operations'
import { Ref } from './ref'
import { isFunction, NOOP } from '@vue/shared'
import { ReactiveFlags } from './reactive'

export interface ComputedRef<T = any> extends WritableComputedRef<T> {
  readonly value: T
}

export interface WritableComputedRef<T> extends Ref<T> {
  readonly effect: ReactiveEffect<T>
}

export type ComputedGetter<T> = (ctx?: any) => T
export type ComputedSetter<T> = (v: T) => void

export interface WritableComputedOptions<T> {
  get: ComputedGetter<T>
  set: ComputedSetter<T>
}

// 这个是computed是函数时的方法, 如果是方法的话, 返回值是ComputedRef, 注意: computed返回的是Ref
export function computed<T>(getter: ComputedGetter<T>): ComputedRef<T>
// 这个是当computed是对象时的方法, 如果是对象的话, 返回值是WritableComputedOptions, 因为有可能有setter, writeable
export function computed<T>(
  options: WritableComputedOptions<T>
): WritableComputedRef<T>
export function computed<T>(
  getterOrOptions: ComputedGetter<T> | WritableComputedOptions<T>
) {
  let getter: ComputedGetter<T>
  let setter: ComputedSetter<T>

  // 如果getterOrOptions是function的话, 直接把这个function作为getter, setter提示错误或者设为空方法
  // 如果不是function的话, 就把getterOrOptions.get set分别作为getter和setter
  if (isFunction(getterOrOptions)) {
    getter = getterOrOptions
    setter = __DEV__
      ? () => {
          console.warn('Write operation failed: computed value is readonly')
        }
      : NOOP
  } else {
    getter = getterOrOptions.get
    setter = getterOrOptions.set
  }

  // 标识是否已经修改过但未求值
  let dirty = true
  let value: T
  let computed: ComputedRef<T>

  // 因为是lazy=true, 所以这里并不会立即计算
  const runner = effect(getter, {
    // 延迟计算
    lazy: true,
<<<<<<< HEAD
    // mark effect as computed so that it gets priority during trigger
    // 标识为computed来确定触发时候的优先级
    // 详情可以看effect.ts, 在trigger的时候, 标识为computed的会先于普通的effect执行
    computed: true,
    // 调度函数, 所有跟这个computed有关的依赖变更, 都会调用一次这个方法
    // 使得这个computed的dirty=true, 然后每次调用computed的getter时检测dirty
    // 一旦dirty为true, 则调用getter更新computed的值, computed的求值是惰性的, 跟vue2.x一致
    /**
     * const times = ref(0)
     * count count = computed(() => times + 1)
     * times += 1
     * 每当times变化的时候就会调用scheduler是的count的dirty为true
     * 当取count值时就会调用computed的cb进行惰性求值
     */
=======
>>>>>>> 2787c34c
    scheduler: () => {
      if (!dirty) {
        dirty = true
        trigger(computed, TriggerOpTypes.SET, 'value')
      }
    }
  })
  computed = {
    __v_isRef: true,
    [ReactiveFlags.IS_READONLY]:
      isFunction(getterOrOptions) || !getterOrOptions.set,

    // expose effect so computed can be stopped
    effect: runner,
    get value() {
      if (dirty) {
        // 这里调用runner, 实际上就是通过一系列调度后调用getter
        // 所以这个value其实是调用getter后的值
        value = runner()
        dirty = false
      }
      track(computed, TrackOpTypes.GET, 'value')
      return value
    },
    set value(newValue: T) {
      setter(newValue)
    }
  } as any
  return computed
}<|MERGE_RESOLUTION|>--- conflicted
+++ resolved
@@ -55,11 +55,6 @@
   const runner = effect(getter, {
     // 延迟计算
     lazy: true,
-<<<<<<< HEAD
-    // mark effect as computed so that it gets priority during trigger
-    // 标识为computed来确定触发时候的优先级
-    // 详情可以看effect.ts, 在trigger的时候, 标识为computed的会先于普通的effect执行
-    computed: true,
     // 调度函数, 所有跟这个computed有关的依赖变更, 都会调用一次这个方法
     // 使得这个computed的dirty=true, 然后每次调用computed的getter时检测dirty
     // 一旦dirty为true, 则调用getter更新computed的值, computed的求值是惰性的, 跟vue2.x一致
@@ -70,8 +65,6 @@
      * 每当times变化的时候就会调用scheduler是的count的dirty为true
      * 当取count值时就会调用computed的cb进行惰性求值
      */
-=======
->>>>>>> 2787c34c
     scheduler: () => {
       if (!dirty) {
         dirty = true
