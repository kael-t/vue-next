--- conflicted
+++ resolved
@@ -85,30 +85,5 @@
       setter(newValue)
     }
   } as any
-<<<<<<< HEAD
-}
-
-function trackChildRun(childRunner: ReactiveEffect) {
-  if (effectStack.length === 0) {
-    return
-  }
-  // 获取父级effect
-  const parentRunner = effectStack[effectStack.length - 1]
-  // 遍历childRunner的依赖
-  for (let i = 0; i < childRunner.deps.length; i++) {
-    const dep = childRunner.deps[i]
-    // 如果依赖中没有parentRunner的话, 就添加parentRunner依赖到依赖集中
-    // 以便子的更新可以通知到父级effect
-    // 这里可以建立上下3代之间的关系, 首先childRunner是当前处理的computed元素
-    // 那么childRunner.deps就是computed观察的依赖, 也就是内部的变量
-    // computed的parentRunner, 也就是依赖到computed的上层属性
-    // 如果上层属性没有依赖computed所依赖的变量的话, 就给他们奖励关系(越过了computed, 建立了上层属性到computed内部变量的依赖)
-    if (!dep.has(parentRunner)) {
-      dep.add(parentRunner)
-      parentRunner.deps.push(dep)
-    }
-  }
-=======
   return computed
->>>>>>> 75d6a1cc
 }