--- conflicted
+++ resolved
@@ -5,12 +5,9 @@
 import { ComputedRef } from './computed'
 import { CollectionTypes } from './collectionHandlers'
 
-<<<<<<< HEAD
-// 定义Ref接口
-=======
 const isRefSymbol = Symbol()
 
->>>>>>> 061a7576
+// 定义Ref接口
 export interface Ref<T = any> {
   // This field is necessary to allow TS to differentiate a Ref from a plain
   // object that happens to have a "value" field.
@@ -28,6 +25,7 @@
 const convert = <T extends unknown>(val: T): T =>
   isObject(val) ? reactive(val) : val
 
+// 判断是否为Ref的实例, 其实就是查看对象的refSymbol是否为true
 export function isRef(r: any): r is Ref {
   return r ? r._isRef === true : false
 }
@@ -60,16 +58,7 @@
       )
     }
   }
-<<<<<<< HEAD
-  return r as Ref
-}
-
-// 判断是否为Ref的实例, 其实就是查看对象的refSymbol是否为true
-export function isRef(r: any): r is Ref {
-  return r ? r._isRef === true : false
-=======
   return r
->>>>>>> 061a7576
 }
 
 // 转成Ref实例
@@ -112,13 +101,9 @@
   cRef: T extends ComputedRef<infer V> ? UnwrapRef<V> : T
   // 如果T是Ref实例的话, 递归解套
   ref: T extends Ref<infer V> ? UnwrapRef<V> : T
-<<<<<<< HEAD
   // 如果T是Array的实例的话, 循环递归解套
-  array: T extends Array<infer V> ? Array<UnwrapRef<V>> : T
+  array: T extends Array<infer V> ? Array<UnwrapRef<V>> & UnwrapArray<T> : T
   // 如果T是Object的话, 遍历递归解套
-=======
-  array: T extends Array<infer V> ? Array<UnwrapRef<V>> & UnwrapArray<T> : T
->>>>>>> 061a7576
   object: { [K in keyof T]: UnwrapRef<T[K]> }
 }[T extends ComputedRef<any>
   ? 'cRef'
