import { OperationTypes } from './operations'
import { Dep, targetMap } from './reactive'
import { EMPTY_OBJ, extend, isArray } from '@vue/shared'

// 定义响应作用接口
export interface ReactiveEffect<T = any> {
  // 代表这是一个函数类型，不接受入参，返回结果类型为泛型T
  // T也即是原始函数的返回结果类型
  (): T
  // 是否为effect的标志
  _isEffect: true
  active: boolean
  // 监听函数的原始函数
  raw: () => T
  // 暂时未知，根据名字来看是存一些依赖
  // 根据类型来看，存放是二维集合数据，一维是数组，二维是ReactiveEffect的Set集合
  deps: Array<Dep>
<<<<<<< HEAD
  // 是否是computed数据依赖的监听函数
  computed?: boolean
  // 调度器函数，接受的入参run即是传给effect的函数，如果传了scheduler，则可通过其调用监听函数。
  scheduler?: (run: Function) => void
  // 调试用, 在依赖收集(getter)时会被调用
  onTrack?: (event: DebuggerEvent) => void
  // 调试用, 在触发更新(setter)时会被调用
  onTrigger?: (event: DebuggerEvent) => void
  //通过 `stop` 终止监听函数时触发的事件。
  onStop?: () => void
=======
  options: ReactiveEffectOptions
>>>>>>> 061a7576
}

export interface ReactiveEffectOptions {
  // 是否延迟计算
  lazy?: boolean
  // 是否计算属性
  computed?: boolean
  // 调度器函数，接受的入参run即是传给effect的函数，如果传了scheduler，则可通过其调用监听函数。
  scheduler?: (run: Function) => void
  // 调试用, 在依赖收集(getter)时会被调用
  onTrack?: (event: DebuggerEvent) => void
  // 调试用, 在触发更新(setter)时会被调用
  onTrigger?: (event: DebuggerEvent) => void
  //通过 `stop` 终止监听函数时触发的事件。
  onStop?: () => void
}

export type DebuggerEvent = {
  effect: ReactiveEffect
  target: object
  type: OperationTypes
  key: any
} & DebuggerEventExtraInfo

export interface DebuggerEventExtraInfo {
  newValue?: any
  oldValue?: any
  oldTarget?: Map<any, any> | Set<any>
}

export const effectStack: ReactiveEffect[] = []

// 迭代行为标识符
export const ITERATE_KEY = Symbol('iterate')

// 通过判断是否设置了_isEffect来判断当前的fn是否为一个effect
export function isEffect(fn: any): fn is ReactiveEffect {
  return fn != null && fn._isEffect === true
}

// 生成监听函数的方法
export function effect<T = any>(
  // 原始方法
  fn: () => T,
  // 配置项
  options: ReactiveEffectOptions = EMPTY_OBJ
): ReactiveEffect<T> {
  // 判断是否已经是监听方法了, 是的话取fn.raw作为原始方法
  if (isEffect(fn)) {
    fn = fn.raw
  }
  // 创建监听函数
  const effect = createReactiveEffect(fn, options)
  // 如果没有设置lazy=false(不是惰性求值)的话, 直接调用一次
  if (!options.lazy) {
    effect()
  }
  // 返回监听方法
  return effect
}

/**
 * 停止对监听函数的监听, 也就是把监听函数的依赖表全部清除掉
 * 所以函数内的依赖变化不会再通知这个函数, 所以函数不会被调用了
 * @param effect 监听函数
 */
export function stop(effect: ReactiveEffect) {
  // 如果active为true，则触发effect.onStop，并且把active置为false。
  if (effect.active) {
    // 清空effect的依赖表
    cleanup(effect)
<<<<<<< HEAD
    // 如果提供了onStop回调,则调用(调试用)
    if (effect.onStop) {
      effect.onStop()
=======
    if (effect.options.onStop) {
      effect.options.onStop()
>>>>>>> 061a7576
    }
    // 把effect设置成不试用状态
    effect.active = false
  }
}

// 创建监听函数的方法
function createReactiveEffect<T = any>(
  fn: () => T,
  options: ReactiveEffectOptions
): ReactiveEffect<T> {
  // 创建监听函数，通过run来包裹原始函数，做额外操作
  const effect = function reactiveEffect(...args: unknown[]): unknown {
    return run(effect, fn, args)
  } as ReactiveEffect
  // 添加一系列的属性
  effect._isEffect = true
  effect.active = true
  effect.raw = fn
  effect.deps = []
  effect.options = options
  return effect
}

// 监听函数的执行器
function run(effect: ReactiveEffect, fn: Function, args: unknown[]): unknown {
  // 如果监听函数不是active的, 执行监听的原始方法并返回结果
  if (!effect.active) {
    return fn(...args)
  }
  // 如果监听函数是active的且在监听函数栈内不存在相同的方法的话
  // 先清空监听函数, 防止递归调用造成循环
  if (!effectStack.includes(effect)) {
    cleanup(effect)
    try {
      // 把监听函数放进栈内, 且直接原始方法
      effectStack.push(effect)
      // 这里调用fn(effect的原始方法), 会触发原始方法里面引用的的变量的getter
      // 进而会进入到track(这里可以配合track函数看), 也就能给effect原始函数来收集依赖
      return fn(...args)
    } finally {
      // 无论是否报错都要把刚刚入栈的effect弹出
      effectStack.pop()
    }
  }
}

// 传递一个监听函数, 把监听函数的依赖都清空
function cleanup(effect: ReactiveEffect) {
  const { deps } = effect
  // 清空依赖
  if (deps.length) {
    for (let i = 0; i < deps.length; i++) {
      deps[i].delete(effect)
    }
    deps.length = 0
  }
}

// 跟踪标志
let shouldTrack = true
// 暂停跟踪
export function pauseTracking() {
  shouldTrack = false
}
// 重启跟踪
export function resumeTracking() {
  shouldTrack = true
}

export function track(target: object, type: OperationTypes, key?: unknown) {
  // 如果开关被关闭了, 或者监听函数中不存在元素, 不进行依赖收集
  if (!shouldTrack || effectStack.length === 0) {
    return
  }
  // 这里去最后一个是因为, 看run函数(执行器的逻辑), 会把target的依赖压到effectStack栈顶
  // 此时的栈顶(也就是数组的最后一个元素), 就正好是当前的effect原始函数, 此时就收集了函数内变量的依赖了
  const effect = effectStack[effectStack.length - 1]
  // 迭代操作重新设置一下key
  if (type === OperationTypes.ITERATE) {
    key = ITERATE_KEY
  }
  // 从targetMap中获取这个target对应的依赖
  let depsMap = targetMap.get(target)
  // 如果depsMap不存在, 就是还没有其他的变量或者视图依赖这个target的话
  // 就为target新建一个depsMap, 并保存到targetMap中
  if (depsMap === void 0) {
    targetMap.set(target, (depsMap = new Map()))
  }
  // 感叹号是非空断言, 标识key必定存在
  let dep = depsMap.get(key!)
  // 如果依赖不存在的话, 就新建依赖的Set, 并为key设置对应的依赖
  if (dep === void 0) {
    depsMap.set(key!, (dep = new Set()))
  }
  // 如果effect不在依赖表中, 则添加
  // 并在effect的deps数组中加入当前的依赖
  if (!dep.has(effect)) {
    dep.add(effect)
    effect.deps.push(dep)
<<<<<<< HEAD
    // 在__DEV__下且effect.onTrack存在时, 调用该effect.onTrack方法, 方便调试使用
    if (__DEV__ && effect.onTrack) {
      effect.onTrack({
=======
    if (__DEV__ && effect.options.onTrack) {
      effect.options.onTrack({
>>>>>>> 061a7576
        effect,
        target,
        type,
        key
      })
    }
  }
}

// 触发数据更新
export function trigger(
  target: object,
  type: OperationTypes,
  key?: unknown,
  extraInfo?: DebuggerEventExtraInfo
) {
  // 获取依赖集, 通过target,在targetMap中获得depsMap, depsMap存的就是这个target的依赖了
  const depsMap = targetMap.get(target)
  // 如果depsMap未定义, 说明这个target没有被track, 没被track depsMap就会未定义(因为track后必然会new Map())
  if (depsMap === void 0) {
    // never been tracked
    return
  }
  // 声明两个集合, 一个是普通的effects的, 一个是computed的
  const effects = new Set<ReactiveEffect>()
  const computedRunners = new Set<ReactiveEffect>()
  // 如果是清空操作的话, 需要触发所有的依赖
  // addRunners并未执行监听函数，而是将其推到一个执行队列中，待后续执行
  if (type === OperationTypes.CLEAR) {
    // collection being cleared, trigger all effects for target
    depsMap.forEach(dep => {
      addRunners(effects, computedRunners, dep)
    })
  } else {
    // schedule runs for SET | ADD | DELETE
    // key不为void 0，则说明肯定是SET | ADD | DELETE这三种操作
    // 然后将依赖这个key的所有监听函数推到相应队列中
    if (key !== void 0) {
      addRunners(effects, computedRunners, depsMap.get(key))
    }
    // also run for iteration key on ADD | DELETE
    // 如果是增加或者删除数据的行为，还要再往相应队列中增加监听函数
    // 这里对add和delete操作多做一次补充操作是因为, 像下面的代码
    // let arr = reactive<number[]>([])
    // arr.push(1)
    // 在执行上面if中的depsMap.get(key), 获取key=1的deps时, 其实取得的是undefined
    // 使得在addRunners函数中的effectsToAdd !==void 0 为false, 所以其实在上面的if中什么都没干
    // 在下面这里对上面做了补充操作, 在push时, 除了修改key, 其实还修改了数组的length, 在修改length的时候把effect
    // 加入到set中, 那就不会导致push操作什么都没修改到了
    // 但是像下面的代码中
    // let arr = reactive<number[]>([1,2,3,4,5])
    // delete arr[1]
    // depsMap.get(key)不为undefined, 所以添加了一次effect, 然后length也被修改了, 再添加了一次effect
    // 但是effect并不会被执行两次, 是因为无论是effects还是computedRunners, 都是Set类型
    // 也就是说相同的effect并不会被add到Set中两次, 所以就算执行了两次addRunners, 加到Set中的元素也只有1个
    if (type === OperationTypes.ADD || type === OperationTypes.DELETE) {
      const iterationKey = isArray(target) ? 'length' : ITERATE_KEY
      addRunners(effects, computedRunners, depsMap.get(iterationKey))
    }
  }
  const run = (effect: ReactiveEffect) => {
    scheduleRun(effect, target, type, key, extraInfo)
  }
  // FIXME: 这里的前后顺序很关键, why???
  // Important: computed effects must be run first so that computed getters
  // can be invalidated before any normal effects that depend on them are run.
  // 运行计算属性的监听方法
  computedRunners.forEach(run)
  // 运行正常的监听方法
  effects.forEach(run)
}

// 把依赖(effectsToAdd)加入到运行队列(effects | computedRunners)中
function addRunners(
  effects: Set<ReactiveEffect>,
  computedRunners: Set<ReactiveEffect>,
  effectsToAdd: Set<ReactiveEffect> | undefined
) {
  // 如果effectsToAdd存在才加
  if (effectsToAdd !== void 0) {
    // 遍历, 如果effect.computed是true的话, 也就是当前的响应式对象是computed的
    // 就加入computed队列, 否则加入正常队列
    effectsToAdd.forEach(effect => {
      if (effect.options.computed) {
        computedRunners.add(effect)
      } else {
        effects.add(effect)
      }
    })
  }
}

// 任务调度，就理解为data更新之后，调用effect.scheduler去更新dom
function scheduleRun(
  effect: ReactiveEffect,
  target: object,
  type: OperationTypes,
  key: unknown,
  extraInfo?: DebuggerEventExtraInfo
) {
  if (__DEV__ && effect.options.onTrigger) {
    const event: DebuggerEvent = {
      effect,
      target,
      key,
      type
    }
    effect.options.onTrigger(extraInfo ? extend(event, extraInfo) : event)
  }
<<<<<<< HEAD
  // 如果调度函数存在, 就传入响应式对象调用调度函数
  // 否则直接调用effect
  if (effect.scheduler !== void 0) {
    effect.scheduler(effect)
=======
  if (effect.options.scheduler !== void 0) {
    effect.options.scheduler(effect)
>>>>>>> 061a7576
  } else {
    effect()
  }
}<|MERGE_RESOLUTION|>--- conflicted
+++ resolved
@@ -15,20 +15,7 @@
   // 暂时未知，根据名字来看是存一些依赖
   // 根据类型来看，存放是二维集合数据，一维是数组，二维是ReactiveEffect的Set集合
   deps: Array<Dep>
-<<<<<<< HEAD
-  // 是否是computed数据依赖的监听函数
-  computed?: boolean
-  // 调度器函数，接受的入参run即是传给effect的函数，如果传了scheduler，则可通过其调用监听函数。
-  scheduler?: (run: Function) => void
-  // 调试用, 在依赖收集(getter)时会被调用
-  onTrack?: (event: DebuggerEvent) => void
-  // 调试用, 在触发更新(setter)时会被调用
-  onTrigger?: (event: DebuggerEvent) => void
-  //通过 `stop` 终止监听函数时触发的事件。
-  onStop?: () => void
-=======
   options: ReactiveEffectOptions
->>>>>>> 061a7576
 }
 
 export interface ReactiveEffectOptions {
@@ -100,14 +87,9 @@
   if (effect.active) {
     // 清空effect的依赖表
     cleanup(effect)
-<<<<<<< HEAD
     // 如果提供了onStop回调,则调用(调试用)
-    if (effect.onStop) {
-      effect.onStop()
-=======
     if (effect.options.onStop) {
       effect.options.onStop()
->>>>>>> 061a7576
     }
     // 把effect设置成不试用状态
     effect.active = false
@@ -208,14 +190,9 @@
   if (!dep.has(effect)) {
     dep.add(effect)
     effect.deps.push(dep)
-<<<<<<< HEAD
     // 在__DEV__下且effect.onTrack存在时, 调用该effect.onTrack方法, 方便调试使用
-    if (__DEV__ && effect.onTrack) {
-      effect.onTrack({
-=======
     if (__DEV__ && effect.options.onTrack) {
       effect.options.onTrack({
->>>>>>> 061a7576
         effect,
         target,
         type,
@@ -325,15 +302,10 @@
     }
     effect.options.onTrigger(extraInfo ? extend(event, extraInfo) : event)
   }
-<<<<<<< HEAD
   // 如果调度函数存在, 就传入响应式对象调用调度函数
   // 否则直接调用effect
-  if (effect.scheduler !== void 0) {
-    effect.scheduler(effect)
-=======
   if (effect.options.scheduler !== void 0) {
     effect.options.scheduler(effect)
->>>>>>> 061a7576
   } else {
     effect()
   }
