import { TrackOpTypes, TriggerOpTypes } from './operations'
import { EMPTY_OBJ, isArray } from '@vue/shared'

// The main WeakMap that stores {target -> key -> dep} connections.
// Conceptually, it's easier to think of a dependency as a Dep class
// which maintains a Set of subscribers, but we simply store them as
// raw Sets to reduce memory overhead.
type Dep = Set<ReactiveEffect>
type KeyToDepMap = Map<any, Dep>
const targetMap = new WeakMap<any, KeyToDepMap>()

// 定义响应作用接口
export interface ReactiveEffect<T = any> {
<<<<<<< HEAD
  // 代表这是一个函数类型，不接受入参，返回结果类型为泛型T
  // T也即是原始函数的返回结果类型
  (): T
  // 是否为effect的标志
=======
  (...args: any[]): T
>>>>>>> 75d6a1cc
  _isEffect: true
  id: number
  active: boolean
  // 监听函数的原始函数
  raw: () => T
  // 暂时未知，根据名字来看是存一些依赖
  // 根据类型来看，存放是二维集合数据，一维是数组，二维是ReactiveEffect的Set集合
  deps: Array<Dep>
  options: ReactiveEffectOptions
}

export interface ReactiveEffectOptions {
  // 是否延迟计算
  lazy?: boolean
  // 是否计算属性
  computed?: boolean
<<<<<<< HEAD
  // 调度器函数，接受的入参run即是传给effect的函数，如果传了scheduler，则可通过其调用监听函数。
  scheduler?: (run: Function) => void
  // 调试用, 在依赖收集(getter)时会被调用
=======
  scheduler?: (job: ReactiveEffect) => void
>>>>>>> 75d6a1cc
  onTrack?: (event: DebuggerEvent) => void
  // 调试用, 在触发更新(setter)时会被调用
  onTrigger?: (event: DebuggerEvent) => void
  //通过 `stop` 终止监听函数时触发的事件。
  onStop?: () => void
}

export type DebuggerEvent = {
  effect: ReactiveEffect
  target: object
  type: TrackOpTypes | TriggerOpTypes
  key: any
} & DebuggerEventExtraInfo

export interface DebuggerEventExtraInfo {
  newValue?: any
  oldValue?: any
  oldTarget?: Map<any, any> | Set<any>
}

const effectStack: ReactiveEffect[] = []
let activeEffect: ReactiveEffect | undefined

<<<<<<< HEAD
// 迭代行为标识符
export const ITERATE_KEY = Symbol('iterate')
=======
export const ITERATE_KEY = Symbol(__DEV__ ? 'iterate' : '')
export const MAP_KEY_ITERATE_KEY = Symbol(__DEV__ ? 'Map key iterate' : '')
>>>>>>> 75d6a1cc

// 通过判断是否设置了_isEffect来判断当前的fn是否为一个effect
export function isEffect(fn: any): fn is ReactiveEffect {
  return fn && fn._isEffect === true
}

// 生成监听函数的方法
export function effect<T = any>(
  // 原始方法
  fn: () => T,
  // 配置项
  options: ReactiveEffectOptions = EMPTY_OBJ
): ReactiveEffect<T> {
  // 判断是否已经是监听方法了, 是的话取fn.raw作为原始方法
  if (isEffect(fn)) {
    fn = fn.raw
  }
  // 创建监听函数
  const effect = createReactiveEffect(fn, options)
  // 如果没有设置lazy=false(不是惰性求值)的话, 直接调用一次
  if (!options.lazy) {
    effect()
  }
  // 返回监听方法
  return effect
}

/**
 * 停止对监听函数的监听, 也就是把监听函数的依赖表全部清除掉
 * 所以函数内的依赖变化不会再通知这个函数, 所以函数不会被调用了
 * @param effect 监听函数
 */
export function stop(effect: ReactiveEffect) {
  // 如果active为true，则触发effect.onStop，并且把active置为false。
  if (effect.active) {
    // 清空effect的依赖表
    cleanup(effect)
    // 如果提供了onStop回调,则调用(调试用)
    if (effect.options.onStop) {
      effect.options.onStop()
    }
    // 把effect设置成不试用状态
    effect.active = false
  }
}

<<<<<<< HEAD
// 创建监听函数的方法
=======
let uid = 0

>>>>>>> 75d6a1cc
function createReactiveEffect<T = any>(
  fn: (...args: any[]) => T,
  options: ReactiveEffectOptions
): ReactiveEffect<T> {
  // 创建监听函数，通过run来包裹原始函数，做额外操作
  const effect = function reactiveEffect(...args: unknown[]): unknown {
    if (!effect.active) {
      return options.scheduler ? undefined : fn(...args)
    }
    if (!effectStack.includes(effect)) {
      cleanup(effect)
      try {
        enableTracking()
        effectStack.push(effect)
        activeEffect = effect
        return fn(...args)
      } finally {
        effectStack.pop()
        resetTracking()
        activeEffect = effectStack[effectStack.length - 1]
      }
    }
  } as ReactiveEffect
<<<<<<< HEAD
  // 添加一系列的属性
=======
  effect.id = uid++
>>>>>>> 75d6a1cc
  effect._isEffect = true
  effect.active = true
  effect.raw = fn
  effect.deps = []
  effect.options = options
  return effect
}

<<<<<<< HEAD
// 监听函数的执行器
function run(effect: ReactiveEffect, fn: Function, args: unknown[]): unknown {
  // 如果监听函数不是active的, 执行监听的原始方法并返回结果
  if (!effect.active) {
    return fn(...args)
  }
  // 如果监听函数是active的且在监听函数栈内不存在相同的方法的话
  // 先清空监听函数, 防止递归调用造成循环
  if (!effectStack.includes(effect)) {
    cleanup(effect)
    try {
      // 把监听函数放进栈内, 且直接原始方法
      effectStack.push(effect)
      // 这里调用fn(effect的原始方法), 会触发原始方法里面引用的的变量的getter
      // 进而会进入到track(这里可以配合track函数看), 也就能给effect原始函数来收集依赖
      return fn(...args)
    } finally {
      // 无论是否报错都要把刚刚入栈的effect弹出
      effectStack.pop()
    }
  }
}

// 传递一个监听函数, 把监听函数的依赖都清空
=======
>>>>>>> 75d6a1cc
function cleanup(effect: ReactiveEffect) {
  const { deps } = effect
  // 清空依赖
  if (deps.length) {
    for (let i = 0; i < deps.length; i++) {
      deps[i].delete(effect)
    }
    deps.length = 0
  }
}

// 跟踪标志
let shouldTrack = true
<<<<<<< HEAD
// 暂停跟踪
=======
const trackStack: boolean[] = []

>>>>>>> 75d6a1cc
export function pauseTracking() {
  trackStack.push(shouldTrack)
  shouldTrack = false
}
<<<<<<< HEAD
// 重启跟踪
export function resumeTracking() {
  shouldTrack = true
}

export function track(target: object, type: OperationTypes, key?: unknown) {
  // 如果开关被关闭了, 或者监听函数中不存在元素, 不进行依赖收集
  if (!shouldTrack || effectStack.length === 0) {
    return
  }
  // 这里去最后一个是因为, 看run函数(执行器的逻辑), 会把target的依赖压到effectStack栈顶
  // 此时的栈顶(也就是数组的最后一个元素), 就正好是当前的effect原始函数, 此时就收集了函数内变量的依赖了
  const effect = effectStack[effectStack.length - 1]
  // 迭代操作重新设置一下key
  if (type === OperationTypes.ITERATE) {
    key = ITERATE_KEY
  }
  // 从targetMap中获取这个target对应的依赖
  let depsMap = targetMap.get(target)
  // 如果depsMap不存在, 就是还没有其他的变量或者视图依赖这个target的话
  // 就为target新建一个depsMap, 并保存到targetMap中
  if (depsMap === void 0) {
    targetMap.set(target, (depsMap = new Map()))
  }
  // 感叹号是非空断言, 标识key必定存在
  let dep = depsMap.get(key!)
  // 如果依赖不存在的话, 就新建依赖的Set, 并为key设置对应的依赖
  if (dep === void 0) {
    depsMap.set(key!, (dep = new Set()))
  }
  // 如果effect不在依赖表中, 则添加
  // 并在effect的deps数组中加入当前的依赖
  if (!dep.has(effect)) {
    dep.add(effect)
    effect.deps.push(dep)
    // 在__DEV__下且effect.onTrack存在时, 调用该effect.onTrack方法, 方便调试使用
    if (__DEV__ && effect.options.onTrack) {
      effect.options.onTrack({
        effect,
=======

export function enableTracking() {
  trackStack.push(shouldTrack)
  shouldTrack = true
}

export function resetTracking() {
  const last = trackStack.pop()
  shouldTrack = last === undefined ? true : last
}

export function track(target: object, type: TrackOpTypes, key: unknown) {
  if (!shouldTrack || activeEffect === undefined) {
    return
  }
  let depsMap = targetMap.get(target)
  if (!depsMap) {
    targetMap.set(target, (depsMap = new Map()))
  }
  let dep = depsMap.get(key)
  if (!dep) {
    depsMap.set(key, (dep = new Set()))
  }
  if (!dep.has(activeEffect)) {
    dep.add(activeEffect)
    activeEffect.deps.push(dep)
    if (__DEV__ && activeEffect.options.onTrack) {
      activeEffect.options.onTrack({
        effect: activeEffect,
>>>>>>> 75d6a1cc
        target,
        type,
        key
      })
    }
  }
}

// 触发数据更新
export function trigger(
  target: object,
  type: TriggerOpTypes,
  key?: unknown,
  newValue?: unknown,
  oldValue?: unknown,
  oldTarget?: Map<unknown, unknown> | Set<unknown>
) {
  // 获取依赖集, 通过target,在targetMap中获得depsMap, depsMap存的就是这个target的依赖了
  const depsMap = targetMap.get(target)
<<<<<<< HEAD
  // 如果depsMap未定义, 说明这个target没有被track, 没被track depsMap就会未定义(因为track后必然会new Map())
  if (depsMap === void 0) {
    // never been tracked
    return
  }
  // 声明两个集合, 一个是普通的effects的, 一个是computed的
  const effects = new Set<ReactiveEffect>()
  const computedRunners = new Set<ReactiveEffect>()
  // 如果是清空操作的话, 需要触发所有的依赖
  // addRunners并未执行监听函数，而是将其推到一个执行队列中，待后续执行
  if (type === OperationTypes.CLEAR) {
    // collection being cleared, trigger all effects for target
    depsMap.forEach(dep => {
      addRunners(effects, computedRunners, dep)
=======
  if (!depsMap) {
    // never been tracked
    return
  }

  const effects = new Set<ReactiveEffect>()
  const computedRunners = new Set<ReactiveEffect>()
  const add = (effectsToAdd: Set<ReactiveEffect> | undefined) => {
    if (effectsToAdd) {
      effectsToAdd.forEach(effect => {
        if (effect !== activeEffect || !shouldTrack) {
          if (effect.options.computed) {
            computedRunners.add(effect)
          } else {
            effects.add(effect)
          }
        } else {
          // the effect mutated its own dependency during its execution.
          // this can be caused by operations like foo.value++
          // do not trigger or we end in an infinite loop
        }
      })
    }
  }

  if (type === TriggerOpTypes.CLEAR) {
    // collection being cleared
    // trigger all effects for target
    depsMap.forEach(add)
  } else if (key === 'length' && isArray(target)) {
    depsMap.forEach((dep, key) => {
      if (key === 'length' || key >= (newValue as number)) {
        add(dep)
      }
>>>>>>> 75d6a1cc
    })
  } else {
    // schedule runs for SET | ADD | DELETE
    // key不为void 0，则说明肯定是SET | ADD | DELETE这三种操作
    // 然后将依赖这个key的所有监听函数推到相应队列中
    if (key !== void 0) {
      add(depsMap.get(key))
    }
    // also run for iteration key on ADD | DELETE | Map.SET
    const isAddOrDelete =
      type === TriggerOpTypes.ADD ||
      (type === TriggerOpTypes.DELETE && !isArray(target))
    if (
      isAddOrDelete ||
      (type === TriggerOpTypes.SET && target instanceof Map)
    ) {
      add(depsMap.get(isArray(target) ? 'length' : ITERATE_KEY))
    }
<<<<<<< HEAD
    // also run for iteration key on ADD | DELETE
    // 如果是增加或者删除数据的行为，还要再往相应队列中增加监听函数
    // 这里对add和delete操作多做一次补充操作是因为, 像下面的代码
    // let arr = reactive<number[]>([])
    // arr.push(1)
    // 在执行上面if中的depsMap.get(key), 获取key=1的deps时, 其实取得的是undefined
    // 使得在addRunners函数中的effectsToAdd !==void 0 为false, 所以其实在上面的if中什么都没干
    // 在下面这里对上面做了补充操作, 在push时, 除了修改key, 其实还修改了数组的length, 在修改length的时候把effect
    // 加入到set中, 那就不会导致push操作什么都没修改到了
    // 但是像下面的代码中
    // let arr = reactive<number[]>([1,2,3,4,5])
    // delete arr[1]
    // depsMap.get(key)不为undefined, 所以添加了一次effect, 然后length也被修改了, 再添加了一次effect
    // 但是effect并不会被执行两次, 是因为无论是effects还是computedRunners, 都是Set类型
    // 也就是说相同的effect并不会被add到Set中两次, 所以就算执行了两次addRunners, 加到Set中的元素也只有1个
    if (type === OperationTypes.ADD || type === OperationTypes.DELETE) {
      const iterationKey = isArray(target) ? 'length' : ITERATE_KEY
      addRunners(effects, computedRunners, depsMap.get(iterationKey))
=======
    if (isAddOrDelete && target instanceof Map) {
      add(depsMap.get(MAP_KEY_ITERATE_KEY))
>>>>>>> 75d6a1cc
    }
  }

  const run = (effect: ReactiveEffect) => {
    if (__DEV__ && effect.options.onTrigger) {
      effect.options.onTrigger({
        effect,
        target,
        key,
        type,
        newValue,
        oldValue,
        oldTarget
      })
    }
    if (effect.options.scheduler) {
      effect.options.scheduler(effect)
    } else {
      effect()
    }
  }
<<<<<<< HEAD
  // FIXME: 这里的前后顺序很关键, why???
=======

>>>>>>> 75d6a1cc
  // Important: computed effects must be run first so that computed getters
  // can be invalidated before any normal effects that depend on them are run.
  // 运行计算属性的监听方法
  computedRunners.forEach(run)
  // 运行正常的监听方法
  effects.forEach(run)
<<<<<<< HEAD
}

// 把依赖(effectsToAdd)加入到运行队列(effects | computedRunners)中
function addRunners(
  effects: Set<ReactiveEffect>,
  computedRunners: Set<ReactiveEffect>,
  effectsToAdd: Set<ReactiveEffect> | undefined
) {
  // 如果effectsToAdd存在才加
  if (effectsToAdd !== void 0) {
    // 遍历, 如果effect.computed是true的话, 也就是当前的响应式对象是computed的
    // 就加入computed队列, 否则加入正常队列
    effectsToAdd.forEach(effect => {
      if (effect.options.computed) {
        computedRunners.add(effect)
      } else {
        effects.add(effect)
      }
    })
  }
}

// 任务调度，就理解为data更新之后，调用effect.scheduler去更新dom
function scheduleRun(
  effect: ReactiveEffect,
  target: object,
  type: OperationTypes,
  key: unknown,
  extraInfo?: DebuggerEventExtraInfo
) {
  if (__DEV__ && effect.options.onTrigger) {
    const event: DebuggerEvent = {
      effect,
      target,
      key,
      type
    }
    effect.options.onTrigger(extraInfo ? extend(event, extraInfo) : event)
  }
  // 如果调度函数存在, 就传入响应式对象调用调度函数
  // 否则直接调用effect
  if (effect.options.scheduler !== void 0) {
    effect.options.scheduler(effect)
  } else {
    effect()
  }
=======
>>>>>>> 75d6a1cc
}<|MERGE_RESOLUTION|>--- conflicted
+++ resolved
@@ -11,14 +11,10 @@
 
 // 定义响应作用接口
 export interface ReactiveEffect<T = any> {
-<<<<<<< HEAD
-  // 代表这是一个函数类型，不接受入参，返回结果类型为泛型T
+  // 代表这是一个函数类型，接受任意入参，返回结果类型为泛型T
   // T也即是原始函数的返回结果类型
-  (): T
+  (...args: any[]): T
   // 是否为effect的标志
-=======
-  (...args: any[]): T
->>>>>>> 75d6a1cc
   _isEffect: true
   id: number
   active: boolean
@@ -35,13 +31,10 @@
   lazy?: boolean
   // 是否计算属性
   computed?: boolean
-<<<<<<< HEAD
   // 调度器函数，接受的入参run即是传给effect的函数，如果传了scheduler，则可通过其调用监听函数。
-  scheduler?: (run: Function) => void
+  // TODO: 这里改了入参. 再看看吧
+  scheduler?: (job: ReactiveEffect) => void
   // 调试用, 在依赖收集(getter)时会被调用
-=======
-  scheduler?: (job: ReactiveEffect) => void
->>>>>>> 75d6a1cc
   onTrack?: (event: DebuggerEvent) => void
   // 调试用, 在触发更新(setter)时会被调用
   onTrigger?: (event: DebuggerEvent) => void
@@ -65,13 +58,9 @@
 const effectStack: ReactiveEffect[] = []
 let activeEffect: ReactiveEffect | undefined
 
-<<<<<<< HEAD
 // 迭代行为标识符
-export const ITERATE_KEY = Symbol('iterate')
-=======
 export const ITERATE_KEY = Symbol(__DEV__ ? 'iterate' : '')
 export const MAP_KEY_ITERATE_KEY = Symbol(__DEV__ ? 'Map key iterate' : '')
->>>>>>> 75d6a1cc
 
 // 通过判断是否设置了_isEffect来判断当前的fn是否为一个effect
 export function isEffect(fn: any): fn is ReactiveEffect {
@@ -118,12 +107,9 @@
   }
 }
 
-<<<<<<< HEAD
+let uid = 0
+
 // 创建监听函数的方法
-=======
-let uid = 0
-
->>>>>>> 75d6a1cc
 function createReactiveEffect<T = any>(
   fn: (...args: any[]) => T,
   options: ReactiveEffectOptions
@@ -147,11 +133,8 @@
       }
     }
   } as ReactiveEffect
-<<<<<<< HEAD
   // 添加一系列的属性
-=======
   effect.id = uid++
->>>>>>> 75d6a1cc
   effect._isEffect = true
   effect.active = true
   effect.raw = fn
@@ -160,33 +143,7 @@
   return effect
 }
 
-<<<<<<< HEAD
-// 监听函数的执行器
-function run(effect: ReactiveEffect, fn: Function, args: unknown[]): unknown {
-  // 如果监听函数不是active的, 执行监听的原始方法并返回结果
-  if (!effect.active) {
-    return fn(...args)
-  }
-  // 如果监听函数是active的且在监听函数栈内不存在相同的方法的话
-  // 先清空监听函数, 防止递归调用造成循环
-  if (!effectStack.includes(effect)) {
-    cleanup(effect)
-    try {
-      // 把监听函数放进栈内, 且直接原始方法
-      effectStack.push(effect)
-      // 这里调用fn(effect的原始方法), 会触发原始方法里面引用的的变量的getter
-      // 进而会进入到track(这里可以配合track函数看), 也就能给effect原始函数来收集依赖
-      return fn(...args)
-    } finally {
-      // 无论是否报错都要把刚刚入栈的effect弹出
-      effectStack.pop()
-    }
-  }
-}
-
 // 传递一个监听函数, 把监听函数的依赖都清空
-=======
->>>>>>> 75d6a1cc
 function cleanup(effect: ReactiveEffect) {
   const { deps } = effect
   // 清空依赖
@@ -200,58 +157,15 @@
 
 // 跟踪标志
 let shouldTrack = true
-<<<<<<< HEAD
+const trackStack: boolean[] = []
+
 // 暂停跟踪
-=======
-const trackStack: boolean[] = []
-
->>>>>>> 75d6a1cc
 export function pauseTracking() {
   trackStack.push(shouldTrack)
   shouldTrack = false
 }
-<<<<<<< HEAD
-// 重启跟踪
-export function resumeTracking() {
-  shouldTrack = true
-}
-
-export function track(target: object, type: OperationTypes, key?: unknown) {
-  // 如果开关被关闭了, 或者监听函数中不存在元素, 不进行依赖收集
-  if (!shouldTrack || effectStack.length === 0) {
-    return
-  }
-  // 这里去最后一个是因为, 看run函数(执行器的逻辑), 会把target的依赖压到effectStack栈顶
-  // 此时的栈顶(也就是数组的最后一个元素), 就正好是当前的effect原始函数, 此时就收集了函数内变量的依赖了
-  const effect = effectStack[effectStack.length - 1]
-  // 迭代操作重新设置一下key
-  if (type === OperationTypes.ITERATE) {
-    key = ITERATE_KEY
-  }
-  // 从targetMap中获取这个target对应的依赖
-  let depsMap = targetMap.get(target)
-  // 如果depsMap不存在, 就是还没有其他的变量或者视图依赖这个target的话
-  // 就为target新建一个depsMap, 并保存到targetMap中
-  if (depsMap === void 0) {
-    targetMap.set(target, (depsMap = new Map()))
-  }
-  // 感叹号是非空断言, 标识key必定存在
-  let dep = depsMap.get(key!)
-  // 如果依赖不存在的话, 就新建依赖的Set, 并为key设置对应的依赖
-  if (dep === void 0) {
-    depsMap.set(key!, (dep = new Set()))
-  }
-  // 如果effect不在依赖表中, 则添加
-  // 并在effect的deps数组中加入当前的依赖
-  if (!dep.has(effect)) {
-    dep.add(effect)
-    effect.deps.push(dep)
-    // 在__DEV__下且effect.onTrack存在时, 调用该effect.onTrack方法, 方便调试使用
-    if (__DEV__ && effect.options.onTrack) {
-      effect.options.onTrack({
-        effect,
-=======
-
+
+// TODO: 跟踪逻辑改了, 重新看看吧
 export function enableTracking() {
   trackStack.push(shouldTrack)
   shouldTrack = true
@@ -280,7 +194,6 @@
     if (__DEV__ && activeEffect.options.onTrack) {
       activeEffect.options.onTrack({
         effect: activeEffect,
->>>>>>> 75d6a1cc
         target,
         type,
         key
@@ -300,22 +213,6 @@
 ) {
   // 获取依赖集, 通过target,在targetMap中获得depsMap, depsMap存的就是这个target的依赖了
   const depsMap = targetMap.get(target)
-<<<<<<< HEAD
-  // 如果depsMap未定义, 说明这个target没有被track, 没被track depsMap就会未定义(因为track后必然会new Map())
-  if (depsMap === void 0) {
-    // never been tracked
-    return
-  }
-  // 声明两个集合, 一个是普通的effects的, 一个是computed的
-  const effects = new Set<ReactiveEffect>()
-  const computedRunners = new Set<ReactiveEffect>()
-  // 如果是清空操作的话, 需要触发所有的依赖
-  // addRunners并未执行监听函数，而是将其推到一个执行队列中，待后续执行
-  if (type === OperationTypes.CLEAR) {
-    // collection being cleared, trigger all effects for target
-    depsMap.forEach(dep => {
-      addRunners(effects, computedRunners, dep)
-=======
   if (!depsMap) {
     // never been tracked
     return
@@ -350,7 +247,6 @@
       if (key === 'length' || key >= (newValue as number)) {
         add(dep)
       }
->>>>>>> 75d6a1cc
     })
   } else {
     // schedule runs for SET | ADD | DELETE
@@ -369,29 +265,8 @@
     ) {
       add(depsMap.get(isArray(target) ? 'length' : ITERATE_KEY))
     }
-<<<<<<< HEAD
-    // also run for iteration key on ADD | DELETE
-    // 如果是增加或者删除数据的行为，还要再往相应队列中增加监听函数
-    // 这里对add和delete操作多做一次补充操作是因为, 像下面的代码
-    // let arr = reactive<number[]>([])
-    // arr.push(1)
-    // 在执行上面if中的depsMap.get(key), 获取key=1的deps时, 其实取得的是undefined
-    // 使得在addRunners函数中的effectsToAdd !==void 0 为false, 所以其实在上面的if中什么都没干
-    // 在下面这里对上面做了补充操作, 在push时, 除了修改key, 其实还修改了数组的length, 在修改length的时候把effect
-    // 加入到set中, 那就不会导致push操作什么都没修改到了
-    // 但是像下面的代码中
-    // let arr = reactive<number[]>([1,2,3,4,5])
-    // delete arr[1]
-    // depsMap.get(key)不为undefined, 所以添加了一次effect, 然后length也被修改了, 再添加了一次effect
-    // 但是effect并不会被执行两次, 是因为无论是effects还是computedRunners, 都是Set类型
-    // 也就是说相同的effect并不会被add到Set中两次, 所以就算执行了两次addRunners, 加到Set中的元素也只有1个
-    if (type === OperationTypes.ADD || type === OperationTypes.DELETE) {
-      const iterationKey = isArray(target) ? 'length' : ITERATE_KEY
-      addRunners(effects, computedRunners, depsMap.get(iterationKey))
-=======
     if (isAddOrDelete && target instanceof Map) {
       add(depsMap.get(MAP_KEY_ITERATE_KEY))
->>>>>>> 75d6a1cc
     }
   }
 
@@ -413,64 +288,10 @@
       effect()
     }
   }
-<<<<<<< HEAD
-  // FIXME: 这里的前后顺序很关键, why???
-=======
-
->>>>>>> 75d6a1cc
   // Important: computed effects must be run first so that computed getters
   // can be invalidated before any normal effects that depend on them are run.
   // 运行计算属性的监听方法
   computedRunners.forEach(run)
   // 运行正常的监听方法
   effects.forEach(run)
-<<<<<<< HEAD
-}
-
-// 把依赖(effectsToAdd)加入到运行队列(effects | computedRunners)中
-function addRunners(
-  effects: Set<ReactiveEffect>,
-  computedRunners: Set<ReactiveEffect>,
-  effectsToAdd: Set<ReactiveEffect> | undefined
-) {
-  // 如果effectsToAdd存在才加
-  if (effectsToAdd !== void 0) {
-    // 遍历, 如果effect.computed是true的话, 也就是当前的响应式对象是computed的
-    // 就加入computed队列, 否则加入正常队列
-    effectsToAdd.forEach(effect => {
-      if (effect.options.computed) {
-        computedRunners.add(effect)
-      } else {
-        effects.add(effect)
-      }
-    })
-  }
-}
-
-// 任务调度，就理解为data更新之后，调用effect.scheduler去更新dom
-function scheduleRun(
-  effect: ReactiveEffect,
-  target: object,
-  type: OperationTypes,
-  key: unknown,
-  extraInfo?: DebuggerEventExtraInfo
-) {
-  if (__DEV__ && effect.options.onTrigger) {
-    const event: DebuggerEvent = {
-      effect,
-      target,
-      key,
-      type
-    }
-    effect.options.onTrigger(extraInfo ? extend(event, extraInfo) : event)
-  }
-  // 如果调度函数存在, 就传入响应式对象调用调度函数
-  // 否则直接调用effect
-  if (effect.options.scheduler !== void 0) {
-    effect.options.scheduler(effect)
-  } else {
-    effect()
-  }
-=======
->>>>>>> 75d6a1cc
 }