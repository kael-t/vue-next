import { makeMap } from './makeMap'

export { makeMap }
export * from './patchFlags'
export * from './shapeFlags'
export * from './globalsWhitelist'
export * from './codeframe'
export * from './mockWarn'
export * from './normalizeProp'
export * from './domTagConfig'
export * from './domAttrConfig'
export * from './escapeHtml'
export * from './looseEqual'
export * from './toDisplayString'

// 定义不可改空对象
export const EMPTY_OBJ: { readonly [key: string]: any } = __DEV__
  ? Object.freeze({})
  : {}
// 定义空数组
export const EMPTY_ARR: [] = []

// 定义空函数
export const NOOP = () => {}

/**
 * Always return false.
 */
export const NO = () => false

<<<<<<< HEAD
// 判断key是否以'on'开头
export const isOn = (key: string) => key[0] === 'o' && key[1] === 'n'
=======
const onRE = /^on[^a-z]/
export const isOn = (key: string) => onRE.test(key)
>>>>>>> 75d6a1cc

// 把b对象的属性赋值给a对象(浅拷贝)
export const extend = <T extends object, U extends object>(
  a: T,
  b: U
): T & U => {
  for (const key in b) {
    ;(a as any)[key] = b[key]
  }
  return a as any
}

<<<<<<< HEAD
// 对象的hasOwnProperty方法的别名
=======
export const remove = <T>(arr: T[], el: T) => {
  const i = arr.indexOf(el)
  if (i > -1) {
    arr.splice(i, 1)
  }
}

>>>>>>> 75d6a1cc
const hasOwnProperty = Object.prototype.hasOwnProperty
// 判断key是否为object实例上的属性
export const hasOwn = (
  val: object,
  key: string | symbol
): key is keyof typeof val => hasOwnProperty.call(val, key)

// 判断类型
export const isArray = Array.isArray
export const isFunction = (val: unknown): val is Function =>
  typeof val === 'function'
export const isString = (val: unknown): val is string => typeof val === 'string'
export const isSymbol = (val: unknown): val is symbol => typeof val === 'symbol'
export const isObject = (val: unknown): val is Record<any, any> =>
  val !== null && typeof val === 'object'

export const isPromise = <T = any>(val: unknown): val is Promise<T> => {
  return isObject(val) && isFunction(val.then) && isFunction(val.catch)
}

// 用于判断复杂类型 object => '[object Object]'  array => '[object Array]'
export const objectToString = Object.prototype.toString
export const toTypeString = (value: unknown): string =>
  objectToString.call(value)

<<<<<<< HEAD
// 复杂对象的原始类型, 就是截取'[object Object]'后面表示类型的字符串
export function toRawType(value: unknown): string {
=======
export const toRawType = (value: unknown): string => {
>>>>>>> 75d6a1cc
  return toTypeString(value).slice(8, -1)
}

// 是否为原生对象
export const isPlainObject = (val: unknown): val is object =>
  toTypeString(val) === '[object Object]'

// TODO: 干嘛用的
export const isReservedProp = /*#__PURE__*/ makeMap(
  'key,ref,' +
    'onVnodeBeforeMount,onVnodeMounted,' +
    'onVnodeBeforeUpdate,onVnodeUpdated,' +
    'onVnodeBeforeUnmount,onVnodeUnmounted'
)

<<<<<<< HEAD
// 连字符转驼峰
const camelizeRE = /-(\w)/g
export const camelize = (str: string): string => {
  return str.replace(camelizeRE, (_, c) => (c ? c.toUpperCase() : ''))
}

// 驼峰转连字符 \B匹配非单次边界
=======
const cacheStringFunction = <T extends (str: string) => string>(fn: T): T => {
  const cache: Record<string, string> = Object.create(null)
  return ((str: string) => {
    const hit = cache[str]
    return hit || (cache[str] = fn(str))
  }) as any
}

const camelizeRE = /-(\w)/g
export const camelize = cacheStringFunction(
  (str: string): string => {
    return str.replace(camelizeRE, (_, c) => (c ? c.toUpperCase() : ''))
  }
)

>>>>>>> 75d6a1cc
const hyphenateRE = /\B([A-Z])/g
export const hyphenate = cacheStringFunction(
  (str: string): string => {
    return str.replace(hyphenateRE, '-$1').toLowerCase()
  }
)

<<<<<<< HEAD
// 首字母大写
export const capitalize = (str: string): string => {
  return str.charAt(0).toUpperCase() + str.slice(1)
}
=======
export const capitalize = cacheStringFunction(
  (str: string): string => {
    return str.charAt(0).toUpperCase() + str.slice(1)
  }
)
>>>>>>> 75d6a1cc

// compare whether a value has changed, accounting for NaN.
// 对比两个值是否有改变, NaN !== NaN的
export const hasChanged = (value: any, oldValue: any): boolean =>
  value !== oldValue && (value === value || oldValue === oldValue)

export const invokeArrayFns = (fns: Function[], arg?: any) => {
  for (let i = 0; i < fns.length; i++) {
    fns[i](arg)
  }
}

export const def = (obj: object, key: string | symbol, value: any) => {
  Object.defineProperty(obj, key, {
    configurable: true,
    value
  })
}

export const toNumber = (val: any): any => {
  const n = parseFloat(val)
  return isNaN(n) ? val : n
}<|MERGE_RESOLUTION|>--- conflicted
+++ resolved
@@ -28,13 +28,9 @@
  */
 export const NO = () => false
 
-<<<<<<< HEAD
 // 判断key是否以'on'开头
-export const isOn = (key: string) => key[0] === 'o' && key[1] === 'n'
-=======
 const onRE = /^on[^a-z]/
 export const isOn = (key: string) => onRE.test(key)
->>>>>>> 75d6a1cc
 
 // 把b对象的属性赋值给a对象(浅拷贝)
 export const extend = <T extends object, U extends object>(
@@ -47,9 +43,7 @@
   return a as any
 }
 
-<<<<<<< HEAD
-// 对象的hasOwnProperty方法的别名
-=======
+// 移除数组元素方法
 export const remove = <T>(arr: T[], el: T) => {
   const i = arr.indexOf(el)
   if (i > -1) {
@@ -57,7 +51,7 @@
   }
 }
 
->>>>>>> 75d6a1cc
+// 对象的hasOwnProperty方法的别名
 const hasOwnProperty = Object.prototype.hasOwnProperty
 // 判断key是否为object实例上的属性
 export const hasOwn = (
@@ -83,12 +77,8 @@
 export const toTypeString = (value: unknown): string =>
   objectToString.call(value)
 
-<<<<<<< HEAD
 // 复杂对象的原始类型, 就是截取'[object Object]'后面表示类型的字符串
-export function toRawType(value: unknown): string {
-=======
 export const toRawType = (value: unknown): string => {
->>>>>>> 75d6a1cc
   return toTypeString(value).slice(8, -1)
 }
 
@@ -104,15 +94,6 @@
     'onVnodeBeforeUnmount,onVnodeUnmounted'
 )
 
-<<<<<<< HEAD
-// 连字符转驼峰
-const camelizeRE = /-(\w)/g
-export const camelize = (str: string): string => {
-  return str.replace(camelizeRE, (_, c) => (c ? c.toUpperCase() : ''))
-}
-
-// 驼峰转连字符 \B匹配非单次边界
-=======
 const cacheStringFunction = <T extends (str: string) => string>(fn: T): T => {
   const cache: Record<string, string> = Object.create(null)
   return ((str: string) => {
@@ -121,6 +102,7 @@
   }) as any
 }
 
+// 连字符转驼峰
 const camelizeRE = /-(\w)/g
 export const camelize = cacheStringFunction(
   (str: string): string => {
@@ -128,7 +110,7 @@
   }
 )
 
->>>>>>> 75d6a1cc
+// 驼峰转连字符 \B匹配非单次边界
 const hyphenateRE = /\B([A-Z])/g
 export const hyphenate = cacheStringFunction(
   (str: string): string => {
@@ -136,18 +118,12 @@
   }
 )
 
-<<<<<<< HEAD
 // 首字母大写
-export const capitalize = (str: string): string => {
-  return str.charAt(0).toUpperCase() + str.slice(1)
-}
-=======
 export const capitalize = cacheStringFunction(
   (str: string): string => {
     return str.charAt(0).toUpperCase() + str.slice(1)
   }
 )
->>>>>>> 75d6a1cc
 
 // compare whether a value has changed, accounting for NaN.
 // 对比两个值是否有改变, NaN !== NaN的
