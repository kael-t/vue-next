--- conflicted
+++ resolved
@@ -13,9 +13,6 @@
 export * from './looseEqual'
 export * from './toDisplayString'
 
-<<<<<<< HEAD
-// 定义不可改空对象
-=======
 /**
  * List of @babel/parser plugins that are used for template expression
  * transforms and SFC script transforms. By default we enable proposals slated
@@ -28,7 +25,7 @@
   'nullishCoalescingOperator'
 ] as const
 
->>>>>>> 2787c34c
+// 定义不可改空对象
 export const EMPTY_OBJ: { readonly [key: string]: any } = __DEV__
   ? Object.freeze({})
   : {}
@@ -133,13 +130,10 @@
   }
 )
 
-<<<<<<< HEAD
-// 首字母大写
-=======
 /**
  * @private
+ * 首字母大写
  */
->>>>>>> 2787c34c
 export const capitalize = cacheStringFunction(
   (str: string): string => {
     return str.charAt(0).toUpperCase() + str.slice(1)
